from click.testing import CliRunner
import pytest
import click

from isabl_cli import api
from isabl_cli import commands
from isabl_cli import data
from isabl_cli import factories

from .test_app import MockApplication
from isabl_cli.test import utils


def test_commands(tmpdir):
    analysis = api.create_instance(
        "analyses",
        project_level_analysis=factories.ProjectFactory(),
        storage_url=tmpdir.strpath,
        status="FINISHED",
        **factories.AnalysisFactory(ran_by=None),
    )

    path = tmpdir.join("test.path")
    path.write("not empty")

    runner = CliRunner()
    args = ["-fi", "pk", analysis["pk"]]
    runner.invoke(commands.process_finished, args, catch_exceptions=False)
    analysis = api.get_instance("analyses", analysis["pk"])

    assert analysis["status"] == "SUCCEEDED"
    assert analysis["storage_usage"]

    args = ["--key", analysis["pk"], "--status", "STAGED"]
    runner.invoke(commands.patch_status, args, catch_exceptions=False)
    analysis = api.get_instance("analyses", analysis["pk"])
    assert analysis["status"] == "STAGED"

    args = [
        "analyses",
        "-fi",
        "pk",
        analysis["pk"],
        "-f",
        "pk",
        "-f",
        "application.name",
        "-f",
        "application",
        "-f",
        "carlos",
        "-f",
        "invalid.nested_attr",
    ]

    result = runner.invoke(commands.get_metadata, args, catch_exceptions=False)
    assert analysis["application"]["name"] in result.output
    assert "application.name" in result.output
    assert "INVALID KEY (carlos)" in result.output
    assert "INVALID KEY (nested_attr)" in result.output
    result = runner.invoke(
        commands.get_metadata, args + ["--json"], catch_exceptions=False
    )

    args = ["analyses", "-fi", "pk", analysis["pk"], "--pattern", "*.path"]
    result = runner.invoke(commands.get_paths, args, catch_exceptions=False)
    assert tmpdir.strpath in result.output
    assert "test.path" in result.output

    args = ["analyses", "-fi", "pk", analysis["pk"]]
    result = runner.invoke(commands.get_paths, args, catch_exceptions=False)
    assert tmpdir.strpath in result.output

    args = ["analyses", "-fi", "pk", analysis["pk"]]
    result = runner.invoke(commands.get_count, args, catch_exceptions=False)
    assert "1" in result.output

    args = ["-fi", "pk", analysis["pk"]]
    result = runner.invoke(commands.get_outdirs, args, catch_exceptions=False)
    assert tmpdir.strpath in result.output
    result = runner.invoke(
        commands.get_outdirs, args + ["--pattern", "*.path"], catch_exceptions=False
    )
    assert "test.path" in result.output

    # use two experiments to increase coverage with project_results=
    project = api.create_instance("projects", **factories.ProjectFactory())
    experiment = factories.ExperimentFactory(projects=[project])
    experiment["sample"]["individual"]["species"] = "HUMAN"
    experiment_b = factories.ExperimentFactory(projects=[project])
    experiment_b["sample"] = experiment["sample"]
    analysis = utils.assert_run(
        application=MockApplication(),
        tuples=[
            ([api.create_instance("experiments", **experiment)], []),
            ([api.create_instance("experiments", **experiment_b)], []),
        ],
        commit=True,
        project_results=["project_result_key"],
    )[0]

    args = ["--app-results", analysis.application.pk]
    result = runner.invoke(commands.get_results, args, catch_exceptions=False)
    assert "command_script" in result.output
    args = ["-fi", "pk", analysis.pk, "-r", "command_script"]
    result = runner.invoke(commands.get_results, args, catch_exceptions=False)
    assert "head_job.sh" in result.output

    args = ["-fi", "pk", analysis.pk, "--force"]
    result = runner.invoke(commands.patch_results, args, catch_exceptions=False)
    assert "Retrieving 1 from analyses API endpoint" in result.output


def test_get_bed():
    runner = CliRunner()
    technique = api.create_instance("techniques", **factories.TechniqueFactory())
    args = [str(technique.pk)]
    result = runner.invoke(commands.get_bed, args, catch_exceptions=False)
    assert "No BED files" in result.output

    api.patch_instance(
        "techniques",
        technique.pk,
        reference_data={"test_targets_bedfile": {"url": "/hello/world"}},
    )

    result = runner.invoke(commands.get_bed, args, catch_exceptions=False)
    assert "/hello/world" in result.output

    api.patch_instance(
        "techniques",
        technique.pk,
        reference_data={
            "test_targets_bedfile": {"url": "/hello/world"},
            "another_targets_bedfile": {"url": "/hello/world"},
        },
    )

    result = runner.invoke(commands.get_bed, args, catch_exceptions=False)
    assert "Multiple BEDs" in result.output


def test_get_bams():
    runner = CliRunner()
    experiment = api.create_instance("experiments", **factories.ExperimentFactory())
    args = [str(experiment.pk)]
    result = runner.invoke(commands.get_bams, args, catch_exceptions=False)
    assert "No bams for" in result.output

    result = runner.invoke(
        commands.get_bams, args + ["--verbose"], catch_exceptions=False
    )
    assert experiment.system_id in result.output
    assert "None" in result.output

    api.patch_instance(
        "experiments",
        experiment.pk,
        bam_files={"grch": {"url": "/hello/world", "analysis": 1}},
    )

    result = runner.invoke(commands.get_bams, args, catch_exceptions=False)
    assert "/hello/world" in result.output

    api.patch_instance(
        "experiments",
        experiment.pk,
        bam_files={
            "a1": {"url": "/hello/world", "analysis": 1},
            "a2": {"url": "/hello/mars", "analysis": 2},
        },
    )

    result = runner.invoke(commands.get_bams, args, catch_exceptions=False)
    assert "Multiple bams" in result.output

    result = runner.invoke(
        commands.get_bams, args + ["--assembly", "a2"], catch_exceptions=False
    )
    assert "/hello/mars" in result.output


def test_get_data(tmpdir):
    runner = CliRunner()
    experiment = api.create_instance("experiments", **factories.ExperimentFactory())
    experiment = data.update_storage_url("experiments", experiment.pk)
    args = [str(experiment.pk)]
    result = runner.invoke(commands.get_data, args, catch_exceptions=False)
    assert "No data for" in result.output

    result = runner.invoke(
        commands.get_bams, args + ["--verbose"], catch_exceptions=False
    )
    assert experiment.system_id in result.output
    assert "None" in result.output

    api.patch_instance(
        "experiments",
        experiment.pk,
        raw_data=[
            {"file_url": "/hello/world", "file_type": "TXT"},
            {"file_url": "/hello/mars", "file_type": "PNG"},
        ],
    )

    result = runner.invoke(commands.get_data, args, catch_exceptions=False)
    assert "/hello/world" in result.output
    assert "/hello/mars" in result.output

    result = runner.invoke(
        commands.get_data, args + ["--dtypes", "TXT"], catch_exceptions=False
    )
    assert "/hello/mars" not in result.output


def test_login():
    runner = CliRunner()
    result = runner.invoke(commands.login, input="admin\nadmin", catch_exceptions=False)
    assert "Successful authorization! Token stored" in result.output


def test_run_signals(tmpdir):
    signal = "isabl_cli.data.symlink_analysis_to_targets"
    runner = CliRunner()
    experiment_dir = tmpdir.mkdir("experiment")
    analysis = api.create_instance(
        "analyses",
        **factories.AnalysisFactory(
            storage_url=str(tmpdir.mkdir("analysis")),
            targets=[factories.ExperimentFactory(storage_url=str(experiment_dir))],
        ),
    )

    api.patch_instance("analyses", analysis.pk, status="CREATED")
    args = ["analyses", "-fi", "pk", analysis.pk, "-s", signal]
    result = runner.invoke(commands.run_signals, args, catch_exceptions=False)
    assert "analyses" not in str(experiment_dir.listdir())

    api.patch_instance("analyses", analysis.pk, status="SUCCEEDED")
    args = ["analyses", "-fi", "pk", analysis.pk, "-s", signal]
    result = runner.invoke(commands.run_signals, args, catch_exceptions=False)
    assert analysis.application.name.lower() in str(
        experiment_dir.join("analyses").listdir()
    )


def test_run_web_signals():
    application = MockApplication().application
    analysis = api.create_instance(
        "analyses",
        **factories.AnalysisFactory(
            targets=[factories.ExperimentFactory()], application=application
        ),
    )

    api.create_instance(
        "signals",
        import_string="isabl_cli.signals.resume_analysis_signal",
        target_endpoint="analyses",
        target_id=analysis.pk,
    )

    runner = CliRunner()
    args = ["-fi", "target_id", analysis.pk, "-fi", "target_endpoint", "analyses"]
    result = runner.invoke(commands.run_web_signals, args, catch_exceptions=False)
    assert str(analysis.pk) in result.output
    assert "SUCCEEDED" in result.output

    api.create_instance(
        "signals",
        import_string="isabl_cli.signals.force_analysis_signal",
        target_endpoint="analyses",
        target_id=analysis.pk,
    )

    result = runner.invoke(commands.run_web_signals, args, catch_exceptions=False)
    assert str(analysis.pk) in result.output
    assert "SUCCEEDED" in result.output

    # increase coverage on get_result
    assert MockApplication().get_result(
        experiment=api.get_experiments([analysis.targets[0].pk])[0],
        application_key=application.pk,
        result_key="analysis_result_key",
        application_name=str(MockApplication),
<<<<<<< HEAD
    )


def test_run_failed_analyses(tmpdir):
    runner = CliRunner()
    application = MockApplication().application
    analysis = api.create_instance(
        "analyses",
        **factories.AnalysisFactory(
            targets=[factories.ExperimentFactory()],
            application=application,
            status="FAILED",
        ),
    )

    args = ["-fi", "pk", analysis.pk]
    result = runner.invoke(commands.run_failed_analyses, args, catch_exceptions=False)
    assert str(analysis.pk) in result.output
    assert "FAILED" in result.output

    args = ["-fi", "pk", analysis.pk, "--force"]
    result = runner.invoke(commands.run_failed_analyses, args, catch_exceptions=False)
    assert str(analysis.pk) in result.output
    assert "SUCCEEDED" in result.output
=======
    )
>>>>>>> 83e7ee0b
<|MERGE_RESOLUTION|>--- conflicted
+++ resolved
@@ -283,10 +283,8 @@
         application_key=application.pk,
         result_key="analysis_result_key",
         application_name=str(MockApplication),
-<<<<<<< HEAD
-    )
-
-
+    )
+    
 def test_run_failed_analyses(tmpdir):
     runner = CliRunner()
     application = MockApplication().application
@@ -308,6 +306,3 @@
     result = runner.invoke(commands.run_failed_analyses, args, catch_exceptions=False)
     assert str(analysis.pk) in result.output
     assert "SUCCEEDED" in result.output
-=======
-    )
->>>>>>> 83e7ee0b
