--- conflicted
+++ resolved
@@ -124,10 +124,6 @@
             f"Expected status '{status}' for result '{result_key}' did not match: "
             f"{i.pk}({i.application.name} {i.application.version}) is {i.status}"
         )
-<<<<<<< HEAD
-
-=======
->>>>>>> f13b9956
     return results
 
 
