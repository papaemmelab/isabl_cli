"""commands logic."""

from collections import OrderedDict
from glob import glob
from os.path import join
from requests.exceptions import HTTPError
from subprocess import CalledProcessError
import json
import os
import shutil
import subprocess
import tempfile

import click

from isabl_cli import api
from isabl_cli import exceptions
from isabl_cli import options
from isabl_cli import utils
from isabl_cli.settings import import_from_string
from isabl_cli.settings import user_settings


def cb_app_results_keys(ctx, param, value):
    """Print applications results keys."""
    if not value or ctx.resilient_parsing:  # pragma: no cover
        return

    click.echo(
        "\n".join(
            f"{click.style(i, fg='green')}\t{j.description}"
            for i, j in sorted(api.get_instance("applications", value).results.items())
        ).expandtabs(30)
    )
    ctx.exit()


def _filters_or_identifiers(endpoint, identifiers, filters, fields=None):
    if filters and identifiers:  # pragma: no cover
        raise click.UsageError("Can't combine filters and identifiers.")

    if fields:
        filters["fields"] = fields
        filters["limit"] = 100_000

    return (
        [api.get_instance(endpoint, i, fields=fields) for i in identifiers]
        if identifiers
        else api.get_instances(endpoint, verbose=True, **filters)
    )


@click.command()
def login():  # pragma: no cover
    """Login with isabl credentials."""
    user_settings.api_token = None
    api.get_token_headers.cache_clear()
    api.get_token_headers()


@click.command()
@click.option("--project", help="primary key of project to merge by", type=int)
@click.option("--application", help="analyses application primary key", type=int)
def merge_project_analyses(project, application):  # pragma: no cover
    """Merge analyses by project."""
    project = api.get_instance("projects", project)
    application = api.get_instance("applications", application)
    application = import_from_string(application["application_class"])()
    application.run_project_merge(project)


@click.command()
@click.option("--individual", help="primary key of individual to merge by", type=int)
@click.option("--application", help="analyses application primary key", type=int)
def merge_individual_analyses(individual, application):  # pragma: no cover
    """Merge analyses by individual."""
    individual = api.get_instance("individuals", individual)
    application = api.get_instance("applications", application)
    application = import_from_string(application["application_class"])()
    application.run_individual_merge(individual)


@click.command()
@click.option("--force", help="Update previously patched results.", is_flag=True)
@options.NULLABLE_FILTERS
def process_finished(filters, force):
    """Process and update finished analyses."""
    utils.check_admin()
    filters.update(status="FINISHED", fields="pk")
    tag = "PROCESSING FINISHED"

    # refetch analysis to avoid race conditions
    n_not_patched = 0
    n_patched = 0
    for i in api.get_instances("analyses", verbose=True, **filters):
        i = api.Analysis(i.pk)

        if i.status == "FINISHED":
            if not force and tag in {j.name for j in i.tags}:
                n_not_patched += 1
            else:
                api.patch_instance("analyses", i.pk, tags=i.tags + [{"name": tag}])
                try:
                    api.patch_analysis_status(i, "SUCCEEDED")
                    n_patched += 1
                    patch_error = None
                except (PermissionError, AssertionError, CalledProcessError) as error:
                    patch_error = error

                api.patch_instance("analyses", i.pk, tags=i.tags)

                if patch_error:
                    raise Exception(patch_error)
    if n_not_patched:
        click.echo(
            f"Successfully processed {n_patched} analyses, but skipped "
            + f"{n_not_patched} analyses in use by other processes"
        )


@click.command()
@options.FILTERS
@click.option("--force", help="Update previously patched results.", is_flag=True)
def patch_results(filters, force):
    """Update the results field of many analyses."""
    utils.check_admin()
    skipped = []

    with click.progressbar(
        api.get_instances("analyses", verbose=True, **filters),
        label="Patching analyses...",
    ) as bar:
        for i in bar:
            if force or not i.results:
                results = api._get_analysis_results(i, raise_error=False)
                api.patch_instance("analyses", i.pk, results=results)
            else:  # pragma: no cover
                skipped.append(i)

    if skipped:  # pragma: no cover
        click.echo(f"{len(skipped)} analyses had results, use --force to update...")


@click.command(hidden=True)
@options.ANALYSIS_PRIMARY_KEY
@options.ANALYSIS_STATUS
def patch_status(key, status):
    """Patch status of a given analysis."""
    analysis = api.get_instance("analyses", key)
    api.patch_analysis_status(analysis, status)


@click.command(
    epilog="Learn more about fx: "
    "https://github.com/antonmedv/fx/blob/master/doc/doc.md#interactive-mode"
)
@options.ENDPOINT
@options.FIELDS
@options.NULLABLE_FILTERS
@options.NO_HEADERS
@options.NULLABLE_IDENTIFIERS
@click.option("--json", "json_", help="Print as JSON", is_flag=True)
@click.option("--fx", "use_fx", help="Visualize json with fx", is_flag=True)
@click.option("--pretty", "pretty", help="prettified output", is_flag=True)
@click.option("--all", "output_all", help="include all fields in the tabular output", is_flag=True)
def get_metadata(identifiers, endpoint, field, filters, no_headers, json_, use_fx, output_all, pretty):
    """Retrieve metadata for multiple instances."""
    if not field and not (json_ or use_fx or output_all):  # pragma: no cover
        raise click.UsageError("Pass --field or use --json/--fx/--all")

    if use_fx and not shutil.which("fx"):  # pragma: no cover
        raise click.UsageError("fx is not installed")

    instances = _filters_or_identifiers(
        endpoint=endpoint,
        identifiers=identifiers,
        filters=filters,
        fields=",".join([i[0] for i in field]),
    )

    if field:  # if fields were passed, update the instances list
        instances = [
            OrderedDict([(".".join(j), utils.traverse_dict(i, j)) for j in field])
            for i in instances
        ]
    elif output_all:
        field = [[i] for i in instances[0].__dict__.keys()]

    if json_:
        click.echo(json.dumps(instances, sort_keys=True, indent=4))
    elif use_fx:  # pragma: no cover
        fp = tempfile.NamedTemporaryFile("w+", delete=False)
        json.dump(instances, fp)
        fp.close()
        subprocess.check_call(["fx", fp.name])
        os.unlink(fp.name)
    else:
        result = [] if no_headers else ["\t".join(".".join(i) for i in field)]
        result += ["\t".join(map(str, i.values())) for i in instances]
        if pretty:
            click.echo("\n".join(result).expandtabs(30))
        else:
            click.echo("\n".join(result))


@click.command()
@options.ENDPOINT
@options.NULLABLE_FILTERS
def get_count(endpoint, filters):
    """Get count of database instances."""
    click.echo(api.get_instances_count(endpoint, **filters))


@click.command()
@options.ENDPOINT
@options.FILE_PATTERN
@options.NULLABLE_FILTERS
@options.NULLABLE_IDENTIFIERS
def get_paths(endpoint, pattern, filters, identifiers):
    """Get storage directories, use `pattern` to match files inside the directories."""
    for i in _filters_or_identifiers(
        endpoint=endpoint,
        identifiers=identifiers,
        filters=filters,
        fields="storage_url",
    ):
        if i["storage_url"]:
            if pattern:
                click.echo("\n".join(glob(join(i["storage_url"], pattern))))
            else:
                click.echo(i["storage_url"])


@click.command()
@options.FILE_PATTERN
@options.NULLABLE_FILTERS
@options.NULLABLE_IDENTIFIERS
def get_outdirs(pattern, filters, identifiers):
    """Get analyses outdirs, use `pattern` to match files inside the directories."""
    for i in _filters_or_identifiers(
        endpoint="analyses",
        identifiers=identifiers,
        filters=filters,
        fields="storage_url",
    ):
        if i["storage_url"]:
            if pattern:
                click.echo("\n".join(glob(join(i["storage_url"], pattern))))
            else:
                click.echo(i["storage_url"])


@click.command()
@options.NULLABLE_FILTERS
@options.NULLABLE_IDENTIFIERS
@options.VERBOSE
@click.option("--dtypes", help="Limit data types to be printed.", multiple=True)
def get_data(filters, identifiers, verbose, dtypes):
    """Get file paths for experiments raw data."""
    for i in _filters_or_identifiers(
        endpoint="experiments",
        identifiers=identifiers,
        filters=filters,
        fields="raw_data,system_id",
    ):
        system_id = i["system_id"]

        if not i["raw_data"] and not verbose:
            raise click.UsageError(f"No data for {system_id}, ignore with --verbose")

        for j in i["raw_data"] or ["None"]:
            if not dtypes or j["file_type"] in dtypes:
                click.echo(j["file_url"] if not verbose else f"{system_id}\t{j}")


@click.command()
@options.BED_TYPE
@click.option("--assembly", help="required if multiple options for assembly")
@click.argument("technique", required=True)
def get_bed(technique, bed_type, assembly):
    """Get a BED file for a given Sequencing Tehcnique."""
    instance = api.get_instance("techniques", technique)
    data_id = f"{assembly}_{bed_type}_bedfile"
    paths = {}

    for i, j in instance.reference_data.items():
        if i.endswith(f"{bed_type}_bedfile"):
            paths[i] = j["url"]

    if not paths:
        raise click.UsageError("No BED files registered yet...")
    elif len(paths) > 1 and not assembly:
        raise click.UsageError(f"Multiple BEDs for {technique}, pass --assembly")

    click.echo(paths[data_id] if assembly else list(paths.values())[0])


@click.command()
@click.argument("identifier", required=True)
@click.option(
    "--data-id",
    help="data identifier of the reference resource",
    default="genome_fasta",
    show_default=True,
)
@click.option(
    "--resources",
    help="Print the list of available reference files for this assembly.",
    is_flag=True,
)
@click.option(
    "--model",
    help="default model is assemblies",
    type=click.Choice(["assemblies", "techniques"]),
    default="assemblies",
)
def get_reference(identifier, data_id, resources, model):
    """Retrieve reference data from assemblies (default) or techniques."""
    instance = api.get_instance(model, identifier)

    if resources:
        click.echo(
            "\n".join(
                f"{click.style(i, fg='green')}\t{j.description}"
                for i, j in sorted(instance["reference_data"].items())
            ).expandtabs(30)
        )
    else:
        try:
            click.echo(instance["reference_data"][data_id]["url"])
        except KeyError:  # pragma: no cover
            raise click.UsageError(f"No {data_id} reference for {instance['name']}.")


@click.command()
@options.NULLABLE_IDENTIFIERS
@options.NULLABLE_FILTERS
@options.VERBOSE
@click.option("-r", "--result-key", help="result identifier", required=True)
@click.option(
    "--app-results",
    help="Provide an application primary key to get a list of available results.",
    callback=cb_app_results_keys,
    expose_value=False,
    is_eager=True,
    type=click.INT,
)
def get_results(filters, identifiers, result_key, verbose):
    """Get analyses results."""
    for i in _filters_or_identifiers(
        endpoint="analyses",
        identifiers=identifiers,
        filters=filters,
        fields="results,pk",
    ):
        if result_key in i["results"]:
            result = i["results"][result_key]
            click.echo(result if not verbose else f"{i['pk']}\t{result}")
        elif verbose:  # pragma: no cover
            click.echo(f"{i['pk']}\t- No result available")
        else:  # pragma: no cover
            raise click.UsageError(
                f"No '{result_key}' for {i['pk']}, ignore with --verbose"
            )


@click.command()
@options.NULLABLE_IDENTIFIERS
@options.NULLABLE_FILTERS
@options.VERBOSE
@click.option("--assembly", help="required if multiple options for assembly")
def get_bams(filters, assembly, verbose, identifiers):
    """Get storage directories, use `pattern` to match files inside dirs."""
    for i in _filters_or_identifiers(
        endpoint="experiments",
        identifiers=identifiers,
        filters=filters,
        fields="bam_files,system_id",
    ):
        bam_path = None
        system_id = i["system_id"]

        if assembly:
            bam_path = i["bam_files"][assembly]["url"]
        elif len(i["bam_files"]) == 1:
            bam_path = list(i["bam_files"].values())[0]["url"]

        if bam_path or verbose:
            click.echo(bam_path if not verbose else f"{system_id}\t{bam_path}")
        elif not i["bam_files"]:
            raise click.UsageError(f"No bams for {system_id}, ignore with --verbose")
        else:
            raise click.UsageError(f"Multiple bams for {system_id}, pass --assembly")


@click.command()
@options.NULLABLE_FILTERS
def rerun_signals(filters):
    """Rerun failed signals."""
    for i in api.get_instances(
        "signals", pk__gt=0, data__failure_traceback__isnull=False, **filters
    ):
        click.secho(f"Rerunning signal: {i.slug}", fg="yellow")

        try:
            instance = api.get_instance(i.target_endpoint, i.target_id)
            api._run_signals(
                endpoint=i.target_endpoint,
                instance=instance,
                signals=[import_from_string(i.import_string)],
                raise_error=True,
            )

            api.delete_instance("signals", i.pk)
        except HTTPError as error:
            # Delete the signal if the object doesn't exist anymore
            if "Object not found try a different ID" in error.response.text:
                api.delete_instance("signals", i.pk)
        except exceptions.AutomationError:
            pass


@click.command()
@options.NULLABLE_FILTERS
def run_web_signals(filters):
    """Run signals triggered from the frontend."""
    for i in api.get_instances(
        "signals",
        import_string__in=[
            "isabl_cli.signals.resume_analysis_signal",
            "isabl_cli.signals.force_analysis_signal",
        ],
        **filters,
    ):
        click.secho(f"Running web signal: {i.slug}", fg="yellow")
        instance = api.get_instance(i.target_endpoint, i.target_id)

        try:
            api._run_signals(
                endpoint=i.target_endpoint,
                instance=instance,
                signals=[import_from_string(i.import_string)],
                raise_error=True,
            )

            api.delete_instance("signals", i.pk)
        except exceptions.AutomationError:
            pass


@click.command()
@options.NULLABLE_FILTERS
@click.option(
    "--signals",
    "-s",
    help="Signal import string (e.g. isabl_cli.data.trigger_analyses_merge)",
    required=True,
    multiple=True,
)
@click.argument(
    "endpoint", required=True, type=click.Choice(["experiments", "analyses"])
)
def run_signals(endpoint, filters, signals):
    """Run any arbitrary signal on analyses or experiments using import strings."""
    count = api.get_instances_count(endpoint, **filters)
    click.secho(f"Running {', '.join(signals)} for {count} {endpoint}...", fg="blue")
    signals = [import_from_string(i) for i in signals]

    for i in api.get_instances(endpoint, **filters):
        api._run_signals(endpoint, i, signals, raise_error=True, create_record=False)


<<<<<<< HEAD
@click.command()
@options.FAILED_ANALYSES
@options.FORCE
@options.RESTART
def run_failed_analyses(failed_analyses_filters, force, restart):
    """Command to run failed analyses in batch."""
    utils.check_admin()
    # group analyses per application
    analyses = {}
    for i in failed_analyses_filters:
        app_class = i.application.application_class
        if app_class in analyses:
            analyses[app_class].append(i)
        else:
            analyses[app_class] = [i]

    for app_class, app_analyses in analyses.items():
        tuples = [(i.targets, i.references) for i in app_analyses]
        app = import_from_string(app_class)
        app().run(
            tuples=tuples,
            commit=False,
            restart=restart,
            force=force,
            run_args=i.data.get("run_args", {}),
        )
=======
@click.command(hidden=True)
@options.ANALYSIS_PRIMARY_KEY
@click.option("--reason", help="Rejection reason. (Will be stored in Analysis.notes)")
def reject_analysis(key, reason):
    """Patch an analysis status as REJECTED, providing the rejection reason."""
    analysis = api.get_instance("analyses", key)
    api.patch_analysis_status(analysis, "REJECTED")
    api.patch_instance("analyses", key, notes=reason)
>>>>>>> 55079624
<|MERGE_RESOLUTION|>--- conflicted
+++ resolved
@@ -470,7 +470,6 @@
         api._run_signals(endpoint, i, signals, raise_error=True, create_record=False)
 
 
-<<<<<<< HEAD
 @click.command()
 @options.FAILED_ANALYSES
 @options.FORCE
@@ -497,7 +496,8 @@
             force=force,
             run_args=i.data.get("run_args", {}),
         )
-=======
+
+
 @click.command(hidden=True)
 @options.ANALYSIS_PRIMARY_KEY
 @click.option("--reason", help="Rejection reason. (Will be stored in Analysis.notes)")
@@ -505,5 +505,4 @@
     """Patch an analysis status as REJECTED, providing the rejection reason."""
     analysis = api.get_instance("analyses", key)
     api.patch_analysis_status(analysis, "REJECTED")
-    api.patch_instance("analyses", key, notes=reason)
->>>>>>> 55079624
+    api.patch_instance("analyses", key, notes=reason)