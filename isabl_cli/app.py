--- conflicted
+++ resolved
@@ -449,13 +449,8 @@
             expose_value=False,
             callback=print_url,
         )
-<<<<<<< HEAD
-        @utils.apply_decorators(pipe.cli_options + [commit, force, verbose])
-        def command(commit, force, verbose, **cli_options):
-=======
         @utils.apply_decorators(pipe.cli_options + [commit, force, verbose, restart])
         def command(commit, force, verbose, restart, **cli_options):
->>>>>>> 8f9c73a8
             """Click command to be used in the CLI."""
             if commit and force:
                 raise click.UsageError("--commit not required when using --force")
